import torch
from torch.utils import data
from torch.utils.data import Dataset, DataLoader
import numpy as np
import functools
import librosa
import glob
import os
from tqdm import tqdm
import multiprocessing as mp
import json

from utils.augment import time_shift, resample, spec_augment
from audiomentations import AddBackgroundNoise


def get_train_val_test_split(root: str, val_file: str, test_file: str):
    """Creates train, val, and test split according to provided val and test files.
    Args:
        root (str): Path to base directory of the dataset.
        val_file (str): Path to file containing list of validation data files.
        test_file (str): Path to file containing list of test data files.
    
    Returns:
        train_list (list): List of paths to training data items.
        val_list (list): List of paths to validation data items.
        test_list (list): List of paths to test data items.
        label_map (dict): Mapping of indices to label classes.
    """
    
    ####################
    # Labels
    ####################

    label_list = [label for label in sorted(os.listdir(root)) if os.path.isdir(os.path.join(root, label)) and label[0] != "_"]
    label_map = {idx: label for idx, label in enumerate(label_list)}

    ###################
    # Split
    ###################

    all_files_set = set()
    for label in label_list:
        all_files_set.update(set(glob.glob(os.path.join(root, label, "*.wav"))))
    
    with open(val_file, "r") as f:
        val_files_set = set(map(lambda a: os.path.join(root, a), f.read().rstrip("\n").split("\n")))
    
    with open(test_file, "r") as f:
        test_files_set = set(map(lambda a: os.path.join(root, a), f.read().rstrip("\n").split("\n"))) 
    
    assert len(val_files_set.intersection(test_files_set)) == 0, "Sanity check: No files should be common between val and test."
    
    all_files_set -= val_files_set
    all_files_set -= test_files_set
    
    train_list, val_list, test_list = list(all_files_set), list(val_files_set), list(test_files_set)
    
    print(f"Number of training samples: {len(train_list)}")
    print(f"Number of validation samples: {len(val_list)}")
    print(f"Number of test samples: {len(test_list)}")

    return train_list, val_list, test_list, label_map


class GoogleSpeechDataset(Dataset):
    """Dataset wrapper for Google Speech Commands V2."""
    
    def __init__(self, root: str, data_list: list, audio_settings: dict, label_map: dict = None, aug_settings: dict = None, cache: int = 0):
        super().__init__()

        self.audio_settings = audio_settings
        self.aug_settings = aug_settings
        self.cache = cache

        if root != "":
            data_list = list(map(lambda a: os.path.join(root, *a.split("/")[-2:]), data_list))

        if cache:
            print("Caching dataset into memory.")
            self.data_list = init_cache(data_list, audio_settings["sr"], cache, audio_settings)
        else:
            self.data_list = data_list
            
        # labels: if no label map is provided, will not load labels. (Use for inference)
        if label_map != None:
            label_2_idx = {v: int(k) for k, v in label_map.items()}
            self.label_list = [label_2_idx[path.split("/")[-2]] for path in data_list]
        else:
            self.label_list = None
        

        if aug_settings is not None:
            if "bg_noise" in self.aug_settings:
                self.bg_adder = AddBackgroundNoise(sounds_path=aug_settings["bg_noise"]["bg_folder"])


    def __len__(self):
        return len(self.data_list)


    def __getitem__(self, idx):
        if self.cache:
            x = self.data_list[idx]
        else:
            x = librosa.load(self.data_list[idx], self.audio_settings["sr"])[0]

        x = self.transform(x)

        if self.label_list is not None:
            label = self.label_list[idx]
            return x, label
        else:
            return x


    def transform(self, x):
        """Applies necessary preprocessing to audio.
        Args:
            x (np.ndarray) - Input waveform; array of shape (n_samples, ).
        
        Returns:
            x (torch.FloatTensor) - MFCC matrix of shape (n_mfcc, T).
        """

        sr = self.audio_settings["sr"]

        ###################
        # Waveform 
        ###################

        if self.cache < 2:
            if self.aug_settings is not None:
                if "bg_noise" in self.aug_settings:
                    x = self.bg_adder(samples=x, sample_rate=sr)

                if "time_shift" in self.aug_settings:
                    x = time_shift(x, sr, **self.aug_settings["time_shift"])

                if "resample" in self.aug_settings:
                    x, _ = resample(x, sr, **self.aug_settings["resample"])
            
            x = librosa.util.fix_length(x, size=sr)

            ###################
            # Spectrogram
            ###################
        
            x = librosa.feature.melspectrogram(y=x, **self.audio_settings)        
            x = librosa.feature.mfcc(S=librosa.power_to_db(x), n_mfcc=self.audio_settings["n_mels"])


        if self.aug_settings is not None:
            if "spec_aug" in self.aug_settings:
                x = spec_augment(x, **self.aug_settings["spec_aug"])

        x = torch.from_numpy(x).float().unsqueeze(0)
        return x


def cache_item_loader(path: str, sr: int, cache_level: int, audio_settings: dict) -> np.ndarray:
    x = librosa.load(path, sr)[0]
    if cache_level == 2:
        x = librosa.util.fix_length(x, size=sr)
        x = librosa.feature.melspectrogram(y=x, **audio_settings)        
        x = librosa.feature.mfcc(S=librosa.power_to_db(x), n_mfcc=audio_settings["n_mels"])
    return x


def init_cache(data_list: list, sr: int, cache_level: int, audio_settings: dict, n_cache_workers: int = 4) -> list:
    """Loads entire dataset into memory for later use.
    Args:
        data_list (list): List of data items.
        sr (int): Sampling rate.
        cache_level (int): Cache levels, one of (1, 2), caching wavs and spectrograms respectively.
        n_cache_workers (int, optional): Number of workers. Defaults to 4.
    Returns:
        cache (list): List of data items.
    """

    cache = []
    loader_fn = functools.partial(cache_item_loader, sr=sr, cache_level=cache_level, audio_settings=audio_settings)

    pool = mp.Pool(n_cache_workers)

    for audio in tqdm(pool.imap(func=loader_fn, iterable=data_list), total=len(data_list)):
        cache.append(audio)
    
    pool.close()
    pool.join()

    return cache


def get_loader(data_list, config, train=True):
    """Creates dataloaders for training, validation and testing.
    Args:
        config (dict): Dict containing various settings for the training run.
        train (bool): Training or evaluation mode.
        
    Returns:
        dataloader (DataLoader): DataLoader wrapper for training/validation/test data.
    """
    
    with open(config["label_map"], "r") as f:
        label_map = json.load(f)

    dataset = GoogleSpeechDataset(
<<<<<<< HEAD
        root = config["data_root"],
=======
        root=config["data_root"],
>>>>>>> ef070934
        data_list=data_list,
        label_map=label_map,
        audio_settings=config["hparams"]["audio"],
        aug_settings=config["hparams"]["augment"] if train else None,
        cache=config["exp"]["cache"]
    )

    dataloader = DataLoader(
        dataset,
        batch_size=config["hparams"]["batch_size"],
        num_workers=config["exp"]["n_workers"],
        pin_memory=config["exp"]["pin_memory"],
        shuffle=True if train else False
    )

    return dataloader<|MERGE_RESOLUTION|>--- conflicted
+++ resolved
@@ -206,11 +206,7 @@
         label_map = json.load(f)
 
     dataset = GoogleSpeechDataset(
-<<<<<<< HEAD
-        root = config["data_root"],
-=======
         root=config["data_root"],
->>>>>>> ef070934
         data_list=data_list,
         label_map=label_map,
         audio_settings=config["hparams"]["audio"],
